--- conflicted
+++ resolved
@@ -18,7 +18,7 @@
 
 import pytest
 import numpy as np
-from typing import Optional, List, Union
+from typing import List, Optional
 
 from . import logger
 
@@ -32,10 +32,8 @@
     SpectralProfile,
     ElectronicDensityOfStates,
     XASSpectra,
-    FermiLevel,
 )
 from nomad_simulations.variables import Temperature, Energy2 as Energy
-from nomad_simulations.utils import get_sibling_section
 
 
 class TestSpectralProfile:
@@ -89,44 +87,6 @@
         energies = electronic_dos._get_energy_points(logger)
         assert (energies.magnitude == np.array([-3, -2, -1, 0, 1, 2, 3])).all()
 
-<<<<<<< HEAD
-    @pytest.mark.parametrize(
-        'fermi_level, sibling_section_value, result',
-        [
-            (None, None, None),
-            (None, 0.5, 0.5),
-            (0.5, None, 0.5),
-            (0.5, 1.0, 0.5),
-        ],
-    )
-    def test_resolve_fermi_level(
-        self,
-        fermi_level: Optional[float],
-        sibling_section_value: Optional[float],
-        result: Optional[float],
-        simulation_electronic_dos: Simulation,
-    ):
-        """
-        Test the `_resolve_fermi_level` method.
-        """
-        # Get sections from fixture
-        outputs = simulation_electronic_dos.outputs[0]
-        electronic_dos = outputs.electronic_dos[0]
-
-        # Add FermiLevel output
-        sec_fermi_level = FermiLevel(variables=[])
-        if sibling_section_value is not None:
-            sec_fermi_level.value = sibling_section_value * ureg.joule
-        outputs.fermi_level.append(sec_fermi_level)
-
-        # Test the method
-        resolved_fermi_level = electronic_dos.resolve_fermi_level(logger)
-        if resolved_fermi_level is not None:
-            resolved_fermi_level = resolved_fermi_level.magnitude
-        assert resolved_fermi_level == result
-
-=======
->>>>>>> 61009231
     def test_resolve_energies_origin(self):
         """
         Test the `resolve_energies_origin` method.
@@ -134,15 +94,14 @@
         # ! add test when `ElectronicEigenvalues` is implemented
         pass
 
-    def test_resolve_normalization_factor(
-        self, electronic_dos: ElectronicDensityOfStates
-    ):
+    def test_resolve_normalization_factor(self, simulation_electronic_dos: Simulation):
         """
         Test the `resolve_normalization_factor` method.
         """
         simulation = Simulation()
         outputs = Outputs()
-        electronic_dos.fermi_level = 0.5 * ureg.joule
+        # We only used the `simulation_electronic_dos` fixture to get the `ElectronicDensityOfStates` to test missing refs
+        electronic_dos = simulation_electronic_dos.outputs[0].electronic_dos[0]
         electronic_dos.energies_origin = 0.5 * ureg.joule
         outputs.electronic_dos.append(electronic_dos)
         simulation.outputs.append(outputs)
@@ -190,10 +149,11 @@
         # ! add test when `ElectronicEigenvalues` is implemented
         pass
 
-    def test_generate_from_projected_dos(self, simulation_electronic_dos: Simulation):
-        """
-        Test the `generate_from_projected_dos` and `extract_projected_dos` methods.
-        """
+    def test_extract_projected_dos(self, simulation_electronic_dos: Simulation):
+        """
+        Test the `extract_projected_dos` method.
+        """
+        # Get Outputs and ElectronicDensityOfStates from the simulation fixture
         outputs = simulation_electronic_dos.outputs[0]
         electronic_dos = outputs.electronic_dos[0]
 
@@ -221,10 +181,40 @@
             == outputs.model_system_ref.cell[0].atoms_state[1].orbitals_state[1]
         )  # orbital `py` in `As` atom
 
-        # Note: `val` is reported from `self.value`, not from the extraction
+        orbital_projected = electronic_dos.extract_projected_dos('orbital', logger)
+        atom_projected = electronic_dos.extract_projected_dos('atom', logger)
+        assert len(orbital_projected) == 3 and len(atom_projected) == 0
+
+    @pytest.mark.parametrize(
+        'value, result',
+        [
+            (None, [1.5, 1.2, 0, 0, 0, 0.8, 1.3]),
+            ([1.5, 1.2, 0, 0, 0, 0.8, 1.3], [1.5, 1.2, 0, 0, 0, 0.8, 1.3]),
+            ([30.5, 1.2, 0, 0, 0, 0.8, 1.3], [30.5, 1.2, 0, 0, 0, 0.8, 1.3]),
+        ],
+    )
+    def test_generate_from_pdos(
+        self,
+        simulation_electronic_dos: Simulation,
+        value: Optional[List[float]],
+        result: List[float],
+    ):
+        """
+        Test the `generate_from_projected_dos` method.
+        """
+        # Get Outputs and ElectronicDensityOfStates from the simulation fixture
+        outputs = simulation_electronic_dos.outputs[0]
+        electronic_dos = outputs.electronic_dos[0]
+
+        # Add `value`
+        if value is not None:
+            electronic_dos.value = value * ureg('1/joule')
+
         val = electronic_dos.generate_from_projected_dos(logger)
-        assert (val.magnitude == electronic_dos.value.magnitude).all()
-        assert len(electronic_dos.projected_dos) == 5  # including atom projected DOS
+        assert (val.magnitude == result).all()
+
+        # Testing orbital + atom projected DOS (3 orbitals + 2 atoms PDOS)
+        assert len(electronic_dos.projected_dos) == 5
         orbital_projected = electronic_dos.extract_projected_dos('orbital', logger)
         atom_projected = electronic_dos.extract_projected_dos('atom', logger)
         assert len(orbital_projected) == 3 and len(atom_projected) == 2
